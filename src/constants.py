--- conflicted
+++ resolved
@@ -15,8 +15,4 @@
 # You should have received a copy of the GNU General Public License
 # along with this program.  If not, see <http://www.gnu.org/licenses/>.
 
-<<<<<<< HEAD
-ZOXEL_VERSION = "0.3.1 (15th May 2013)"
-=======
-ZOXEL_VERSION = "0.4.0 (24th November 2013)"
->>>>>>> b4e45b52
+ZOXEL_VERSION = "0.4.0 (24th November 2013)"
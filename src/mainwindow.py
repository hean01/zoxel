# mainwindow.py
# The Zoxel main window.
# Copyright (c) 2013, Graham R King
#
# This program is free software: you can redistribute it and/or modify
# it under the terms of the GNU General Public License as published by
# the Free Software Foundation, either version 3 of the License, or
# (at your option) any later version.
#
# This program is distributed in the hope that it will be useful,
# but WITHOUT ANY WARRANTY; without even the implied warranty of
# MERCHANTABILITY or FITNESS FOR A PARTICULAR PURPOSE.  See the
# GNU General Public License for more details.
#
# You should have received a copy of the GNU General Public License
# along with this program.  If not, see <http://www.gnu.org/licenses/>.

from PySide import QtCore
from PySide import QtGui
from dialog_about import AboutDialog
from dialog_resize import ResizeDialog
from ui_mainwindow import Ui_MainWindow
from voxel_widget import GLWidget
import json
from palette_widget import PaletteWidget

class MainWindow(QtGui.QMainWindow):

    def __init__(self, parent=None):
        # Initialise the UI
        self.display = None
        super(MainWindow, self).__init__(parent)
        self.ui = Ui_MainWindow()
        self.ui.setupUi(self)
        # Current file
        self._filename = None
        self._last_file_handler = None
        # Importers / Exporters
        self._file_handlers = []
        # Update our window caption
        self._caption = "Zoxel"
        # Our global state
        self.settings = QtCore.QSettings("Zoxel", "Zoxel")
        self.state = {}
        # Load our state if possible
        self.load_state()
        # Create our GL Widget
        try:
            voxels = GLWidget(self.ui.glparent)
            self.ui.glparent.layout().addWidget(voxels)
            self.display = voxels
        except Exception as E:
            QtGui.QMessageBox.warning(self, "Initialisation Failed",
                str(E))
            exit(1)
        # Create our palette widget
        voxels = PaletteWidget(self.ui.palette)
        self.ui.palette.layout().addWidget(voxels)
        self.colour_palette = voxels
        # More UI state
        value = self.get_setting("display_floor_grid")
        if value is not None:
            self.ui.action_floor_grid.setChecked(value)
            self.display.floor_grid = value
        value = self.get_setting("background_colour")
        if value is not None:
            self.display.background = QtGui.QColor.fromRgb(*value)
        value = self.get_setting("voxel_edges")
        if value is not None:
            self.display.voxel_edges = value
            self.ui.action_voxel_edges.setChecked(value)
        else:
            self.ui.action_voxel_edges.setChecked(self.display.voxel_edges)
        value = self.get_setting("autoresize")
        if value is not None:
            self.display.autoresize = value
            self.ui.action_autoresize.setChecked(value)
        else:
            self.display.autoresize = True
            self.ui.action_autoresize.setChecked(True)
        value = self.get_setting("occlusion")
        if value is None:
            value = True
        self.display.voxels.occlusion = value
        self.ui.action_occlusion.setChecked(value)
        # Connect some signals
        if self.display:
            self.display.voxels.notify = self.on_data_changed
            self.display.tool_activated.connect(self.on_tool_activated)
            self.display.tool_dragged.connect(self.on_tool_dragged)
            self.display.tool_deactivated.connect(self.on_tool_deactivated)
        if self.colour_palette:
            self.colour_palette.changed.connect(self.on_colour_changed)
        # Initialise our tools
        self._tool_group = QtGui.QActionGroup(self.ui.toolbar_drawing)
        self._tools = []
        # Setup window
        self.update_caption()

    @QtCore.Slot()
    def on_action_about_triggered(self):
        dialog = AboutDialog(self)
        if dialog.exec_():
            pass

    @QtCore.Slot()
    def on_action_floor_grid_triggered(self):
        self.display.floor_grid = self.ui.action_floor_grid.isChecked()
        self.set_setting("display_floor_grid", self.display.floor_grid)

    @QtCore.Slot()
    def on_action_voxel_edges_triggered(self):
        self.display.voxel_edges = self.ui.action_voxel_edges.isChecked()
        self.set_setting("voxel_edges", self.display.voxel_edges)

    @QtCore.Slot()
    def on_action_new_triggered(self):
        if self.display.voxels.changed:
            if not self.confirm_save():
                return
        # Clear our data
        self._filename = ""
        self.display.clear()
        self.display.voxels.saved()
        self.update_caption()

    @QtCore.Slot()
    def on_action_wireframe_triggered(self):
        self.display.wireframe = self.ui.action_wireframe.isChecked()
        self.set_setting("display_wireframe", self.display.wireframe)

    @QtCore.Slot()
    def on_action_save_triggered(self):
        # Save
        self.save()

    @QtCore.Slot()
    def on_action_saveas_triggered(self):
        # Save
        self.save(True)

    @QtCore.Slot()
    def on_action_open_triggered(self):
        # Load
        self.load()

    @QtCore.Slot()
    def on_action_resize_triggered(self):
        # Resize model dimensions
        dialog = ResizeDialog(self)
        dialog.ui.width.setValue(self.display.voxels.width)
        dialog.ui.height.setValue(self.display.voxels.height)
        dialog.ui.depth.setValue(self.display.voxels.depth)
        if dialog.exec_():
            width = dialog.ui.width.value()
            height = dialog.ui.height.value()
            depth = dialog.ui.depth.value()
            new_width_scale = float(width) / self.display.voxels.width
            new_height_scale = float(height) / self.display.voxels.height
            new_depth_scale = float(depth) / self.display.voxels.depth
            self.display.voxels.resize(width, height, depth)
            self.display.grids.scale_offsets( new_width_scale, new_height_scale, new_depth_scale )
            self.display.refresh()

    @QtCore.Slot()
    def on_action_reset_camera_triggered(self):
        self.display.reset_camera()

    @QtCore.Slot()
    def on_action_autoresize_triggered(self):
        self.display.autoresize = self.ui.action_autoresize.isChecked()
        self.set_setting("autoresize", self.display.autoresize)

    @QtCore.Slot()
    def on_action_occlusion_triggered(self):
        self.display.voxels.occlusion = self.ui.action_occlusion.isChecked()
        self.set_setting("occlusion", self.display.voxels.occlusion)
        self.display.refresh()

    @QtCore.Slot()
    def on_action_background_triggered(self):
        # Choose a background colour
        colour = QtGui.QColorDialog.getColor()
        if colour.isValid():
            self.display.background = colour
            colour = (colour.red(), colour.green(), colour.blue())
            self.set_setting("background_colour", colour)

    def on_tool_activated(self):
        self.activate_tool(self.display.target)

    def on_tool_dragged(self):
        self.drag_tool(self.display.target)

    def on_tool_deactivated(self):
        self.deactivate_tool(self.display.target)

    # Confirm if user wants to save before doing something drastic.
    # returns True if we should continue
    def confirm_save(self):
        responce = QtGui.QMessageBox.question(self,"Save changes?",
            "Save changes before discarding?",
            buttons = (QtGui.QMessageBox.Save | QtGui.QMessageBox.Cancel
            | QtGui.QMessageBox.No))
        if responce == QtGui.QMessageBox.StandardButton.Save:
            if not self.save():
                return False
        elif responce == QtGui.QMessageBox.StandardButton.Cancel:
            return False
        return True

    # Voxel data changed signal handler
    def on_data_changed(self):
        self.update_caption()

    # Colour selection changed handler
    def on_colour_changed(self):
        self.display.voxel_colour = self.colour_palette.colour

    # Return a section of our internal config
    def get_setting(self, name):
        if name in self.state:
            return self.state[name]
        return None

    # Set some config.  Value should be a serialisable type
    def set_setting(self, name, value):
        self.state[name] = value

    def closeEvent(self, event):
        # Save state
        self.save_state()
        if self.display.voxels.changed:
            if not self.confirm_save():
                event.ignore()
                return
        event.accept()

    # Save our state
    def save_state(self):
        try:
            state = json.dumps(self.state)
            self.settings.setValue("system/state", state)
        except Exception as E:
            # XXX Fail. Never displays because we're on our way out
            error = QtGui.QErrorMessage(self)
            error.showMessage(str(E))
            print str(E)

    # Load our state
    def load_state(self):
        try:
            state = self.settings.value("system/state")
            if state:
                self.state = json.loads(state)
        except Exception as E:
            error = QtGui.QErrorMessage(self)
            error.showMessage(str(E))

    # Update the window caption to reflect the current state
    def update_caption(self):
        caption = "Zoxel"
        if self._filename:
            caption += " - [%s]" % self._filename
        else:
            caption += " - [Unsaved model]"
        if self.display and self.display.voxels.changed:
            caption += " *"
        if caption != self._caption:
            self.setWindowTitle(caption)
        self._caption = caption

    # Save the current data
    def save(self, newfile = False):

        # Find the handlers that support saving
        handlers = [x for x in self._file_handlers if hasattr(x, 'save')]

        saved = False
        filename = self._filename
        handler = self._last_file_handler
        if handler:
            filetype = handler.filetype

        # Build list of available types
        choices = []
        for exporter in handlers:
            choices.append( "%s (%s)" % (exporter.description, exporter.filetype))
        choices = ";;".join(choices)

        # Get a filename if we need one
        if newfile or not filename:
            filename, filetype = QtGui.QFileDialog.getSaveFileName(self,
                "Save As",
                "model",
                choices,
                selectedFilter="Zoxel Files (*.zox)")
            if not filename:
                return
            handler = None

        # Find the handler if we need to
        if not handler:
            for exporter in handlers:
                ourtype = "%s (%s)" % (exporter.description, exporter.filetype)
                if filetype == ourtype:
                    handler =  exporter

        # Call the save handler
        try:
            handler.save(filename)
            saved = True
        except Exception as Ex:
            QtGui.QMessageBox.warning(self, "Save Failed",
            str(Ex))

        # If we saved, clear edited state
        if saved:
            self._filename = filename
            self._last_file_handler = handler
            self.display.voxels.saved()
            self.update_caption()
        return saved

    # Registers an file handler (importer/exporter) with the system
    def register_file_handler(self, handler):
        self._file_handlers.append(handler)

    # load a file
    def load(self):
        # If we have changes, perhaps we should save?
        if self.display.voxels.changed:
            if not self.confirm_save():
                return

        # Find the handlers that support loading
        handler = None
        handlers = [x for x in self._file_handlers if hasattr(x, 'load')]

        # Build list of types we can load
        choices = []
        for importer in handlers:
            choices.append( "%s (%s)" % (importer.description, importer.filetype))
        choices = ";;".join(choices)

        # Get a filename
        filename, filetype = QtGui.QFileDialog.getOpenFileName(self,
                caption="Open file",
                filter=choices,
                selectedFilter="Zoxel Files (*.zox)")
        if not filename:
            return

        # Find the handler
        for importer in handlers:
            ourtype = "%s (%s)" % (importer.description, importer.filetype)
            if filetype == ourtype:
                handler =  importer
                self._last_file_handler = handler

        # Force auto-resizing
        autoresize = self.display.autoresize
        if not autoresize:
            self.display.autoresize = True

        # Load the file
        self.display.clear()
        self._filename = None
        try:
            handler.load(filename)
            self._filename = filename
        except Exception as Ex:
            QtGui.QMessageBox.warning(self, "Could not load file",
            str(Ex))

        # Put auto resize setting back to how it was
        self.display.autoresize = autoresize

        self.display.voxels.resize()
        self.display.voxels.saved()
        self.display.reset_camera()
        self.update_caption()
        self.display.refresh()

    # Registers a tool in the drawing toolbar
    def register_tool(self, tool):
        self._tools.append(tool)
        self._tool_group.addAction(tool.get_action())
        self.ui.toolbar_drawing.addAction(tool.get_action())

    # Send an activation event to the currently selected drawing tool
    def activate_tool(self, target):
        action = self._tool_group.checkedAction()
        if not action:
            return
        # Find who owns this action and activate
        for tool in self._tools:
            if tool.get_action() is action:
                tool.on_activate(target)
                return

    # Send drag activation to the current selected drawing tool
    def drag_tool(self, target):
        action = self._tool_group.checkedAction()
        if not action:
            return
        # Find who owns this action and activate
        for tool in self._tools:
            if tool.get_action() is action:
                tool.on_drag(target)
                return

<<<<<<< HEAD
=======
    # Send an deactivation event to the currently selected drawing tool
    def deactivate_tool(self, target):
        action = self._tool_group.checkedAction()
        if not action:
            return
        # Find who owns this action and activate
        for tool in self._tools:
            if tool.get_action() is action:
                tool.on_deactivate(target)
                return

>>>>>>> 7fa94d5f
    # Load and initialise all plugins
    def load_plugins(self):
        import plugin_loader<|MERGE_RESOLUTION|>--- conflicted
+++ resolved
@@ -410,8 +410,6 @@
                 tool.on_drag(target)
                 return
 
-<<<<<<< HEAD
-=======
     # Send an deactivation event to the currently selected drawing tool
     def deactivate_tool(self, target):
         action = self._tool_group.checkedAction()
@@ -423,7 +421,6 @@
                 tool.on_deactivate(target)
                 return
 
->>>>>>> 7fa94d5f
     # Load and initialise all plugins
     def load_plugins(self):
         import plugin_loader